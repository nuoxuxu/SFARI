--- conflicted
+++ resolved
@@ -108,11 +108,6 @@
 sbatch -t 0-6:0 -N 1 -n 1 -J full_analyzeAlternativeSplicing -o slurm_logs/full_analyzeAlternativeSplicing.out --wrap="/home/s/shreejoy/nxu/miniforge3/envs/patch_seq_spl/bin/Rscript scripts/full_analyzeAlternativeSplicing.R"
 ```
 
-<<<<<<< HEAD
-```{r}
-#| label: analyzeAlternativeSplicing
-IsoseqsSwitchList <- analyzeAlternativeSplicing(IsoseqsSwitchList)
-=======
 # Analyze Open Reading Frames
 
 ```{python}
@@ -144,7 +139,6 @@
     IsoseqsSwitchList,
     overwriteExistingORF=TRUE,
     "addORFfromGTF.gtf")
->>>>>>> a1259a45
 ```
 
 ```{r}
@@ -197,13 +191,10 @@
 )
 ```
 
-<<<<<<< HEAD
-=======
 ```{r}
 saveRDS(IsoseqsSwitchList, "results/long_read/IsoseqsSwitchList.rds")
 ```
 
->>>>>>> a1259a45
 ## Pfam domain analysis
 
 ```{bash}
@@ -403,7 +394,6 @@
 #| label: analyzeSwitchConsequences
 consequencesOfInterest <- c('intron_retention','coding_potential','NMD_status','domains_identified','ORF_seq_similarity')
 
-<<<<<<< HEAD
 IsoseqsSwitchList <- analyzeSwitchConsequences(
     IsoseqsSwitchList,
     consequencesToAnalyze = consequencesOfInterest, 
@@ -411,10 +401,6 @@
     showProgress=FALSE
 )
 saveRDS(IsoseqsSwitchList, "results/long_read/IsoseqsSwitchList_part_final_Analyzed.rds")
-=======
-```{r}
-extractConsequenceSummary(IsoseqsSwitchList)
->>>>>>> a1259a45
 ```
 
 ```{python}
@@ -423,20 +409,6 @@
     globals()[key] = value
 del key
 del value    
-```
-
-<<<<<<< HEAD
-# To-dos
-
--   Merge the isoformSwitchAnalysis table with consequences of the switches
--   Add gene names to the isoformSwitchAnalysis table
--   Figure out how the consequences are calculated
--   Add the switchplot to shinyapp
--   Find examples of mutually exclusive events (MES)
--   Prioritize calculating mRNA-level features
-=======
-```{r}
-addORFfromGTF(IsoseqsSwitchList)
 ```
 
 # To-dos
@@ -446,5 +418,4 @@
 - Add the switchplot to shinyapp
 - Find examples of mutually exclusive events (MES)
 - Prioritize calculating mRNA-level features
-- Find examples of isoform switches for each consequence in SplicingEnrichment.png
->>>>>>> a1259a45
+- Find examples of isoform switches for each consequence in SplicingEnrichment.png