--- conflicted
+++ resolved
@@ -580,40 +580,7 @@
         --sample_gtf $genome_gff3_gtf \\
         --sample_name SFARI \\
         --reference_gtf $reference_gtf \\
-<<<<<<< HEAD
-        --genome_gff3_gtf_renamed genome_gff3_gtf_renamed.gtf \\
-        --reference_gtf_renamed reference_gtf_renamed.gtf
-    """
-
-    stub:
-    """
-    rename_cds_to_exon.py \\
-        --h5ad_file_orf /scratch/s/shreejoy/nxu/SFARI/nextflow_results/pbid_orf.h5ad \\
-        --genome_gff3_gtf $genome_gff3_gtf \\
-        --reference_gtf $reference_gtf \\
-        --genome_gff3_gtf_renamed genome_gff3_gtf_renamed.gtf \\
-        --reference_gtf_renamed reference_gtf_renamed.gtf    
-=======
         --reference_name gencode        
->>>>>>> d08de1d2
-    """
-}
-
-process pigeonPrepareRenamedGtfs {
-    input:
-    path genome_gff3_gtf_renamed
-    path reference_gtf_renamed
-    path reference_fasta
-
-    output:
-    path "genome_gff3_gtf_renamed.sorted.gtf"
-    path "genome_gff3_gtf_renamed.sorted.gtf.pgi"
-    path "reference_gtf_renamed.sorted.gtf"
-    path "reference_gtf_renamed.sorted.gtf.pgi"
-
-    script:
-    """
-    ~/miniforge3/envs/SQANTI3.env/bin/pigeon prepare $genome_gff3_gtf_renamed $reference_gtf_renamed $reference_fasta
     """
 }
 
@@ -641,20 +608,11 @@
     generateGenomeKitDB(convertGenomeGff3ForGenomeKit.out)
     addORFPredictions(getSingleCellObject.out, TransDecoderLongOrfs.out.longest_orfs_gff3, transDecoderPredict.out.transdecoder_gff3)
     convertGenomeGff3toGtf(cdnaAlignmentOrfToGenome.out.genome_gff3)
-<<<<<<< HEAD
-    renameCdsToExon(addORFPredictions.out.h5ad_file_orf, convertGenomeGff3toGtf.out, params.annotation_gtf)
-    pigeonPrepareRenamedGtfs(renameCdsToExon.out, params.reference_fasta)
-    // makePacBioDatabase(addORFPredictions.out.h5ad_file_orf, cdnaAlignmentOrfToGenome.out.genome_gff3, params.gencode_translation_fasta)
-    // Channel.fromPath(params.datadir + "tc-1154/*.mzXML").collect().set { mzXMLiles }
-    // cometSearch(params.comet_params, makePacBioDatabase.out, mzXMLiles)
-    // runPercolator(cometSearch.out)
-=======
     renameCdsToExon(convertGenomeGff3toGtf.out, params.annotation_gtf)
     makePacBioDatabase(addORFPredictions.out.h5ad_file_orf, cdnaAlignmentOrfToGenome.out.genome_gff3, params.gencode_translation_fasta)
     Channel.fromPath(params.datadir + "tc-1154/*.mzXML").collect().set { mzXMLiles }
     cometSearch(params.comet_params, makePacBioDatabase.out, mzXMLiles)
     runPercolator(cometSearch.out)
->>>>>>> d08de1d2
     prepareIsoformSwitchAnalysis(getSingleCellObject.out, pigeonFilter.out.filtered_gff, filterSampleFasta.out)
     // Channel.fromPath(params.datadir + "/*/outputs/flnc.report.csv").collect().set { flncReports }
     // collectPolyATailLength(flncReports, isoseqCollapse.out.read_stat)
