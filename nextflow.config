--- conflicted
+++ resolved
@@ -8,20 +8,12 @@
     custom_config_base = "https://raw.githubusercontent.com/nf-core/configs/${params.custom_config_version}"
     show_hidden_params = false
     schema_ignore_params = ["params.custom_config_version", "params.custom_config_base", "params.show_hidden_params", "params.schema_ignore_params"]
-<<<<<<< HEAD
     min_reads = 5
     min_n_sample = 2
     mzXMLfiles = "/scratch/s/shreejoy/nxu/SFARI/data/tc-1154/*.mzXML"
     polyA_site = "/scratch/s/shreejoy/nxu/SFARI/data/atlas.clusters.2.0.GRCh38.96.bed"
     refTSS = "/scratch/s/shreejoy/nxu/SFARI/data/refTSS_v3.3_human_coordinate.hg38.sorted.bed"
     annotation_gtf = "annotation_gtf"
-=======
-    params.min_reads = 5
-    params.min_n_sample = 2
-    params.mzXMLfiles = "/scratch/nxu/SFARI/data/tc-1154/*.mzXML"
-    params.polyA_site = "/scratch/nxu/SFARI/data/atlas.clusters.2.0.GRCh38.96.bed"
-    params.refTSS = "/scratch/nxu/SFARI/data/refTSS_v3.3_human_coordinate.hg38.sorted.bed"
->>>>>>> 6756fe20
     searchDB = "hybrid"
     comet_params = "/scratch/nxu/SFARI/data/comet.params"
     datadir = "/scratch/nxu/SFARI/data/"
