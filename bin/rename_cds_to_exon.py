#!/usr/bin/env python3

import pandas as pd
import numpy as np
import csv
import re
import argparse
import gtfparse
import multiprocessing


REQUIRED_COLUMNS = [
    "seqname",
    "source",
    "feature",
    "start",
    "end",
    "score",
    "strand",
    "frame",
]

def make_attribute_column(row):
    attribute = ''
    for i in row.index:
        if i not in REQUIRED_COLUMNS and row[i] != '':
            tmp = f'{i} "{row[i]}"; '
            attribute = attribute + tmp
    attribute = attribute.strip()
    return attribute

def set_transcript_ranges(group):
    exons = group.query('feature == "exon"')
    if len(exons) == 0:
        return group
    exon_min = min( min(exons['start']), min(exons['end']))
    exon_max = max( max(exons['start']), max(exons['end']))
    group.loc[group.feature == 'transcript', 'start'] = exon_min
    group.loc[group.feature == 'transcript', 'end'] = exon_max
    return group


def transform_cds(gtf):
    # only keep transcriipt and CDS rows
    gtf_cds = (
        gtf
            .query('feature in ["transcript","CDS"]')
    )
    # rename CDS to exon and update transcript range
    gtf_cds['feature'] = np.where(gtf_cds['feature'] =='CDS','exon','transcript')
    gtf_cds = gtf_cds.groupby('transcript_id').apply(set_transcript_ranges)
    # only keep transcripts that have a CDS
    sizes = gtf_cds.groupby('transcript_id').size()
    transcripts_with_cds = list(sizes[sizes > 1].index)
    gtf_cds = gtf_cds.query(f'transcript_id in {transcripts_with_cds}')
    return gtf_cds

def process_gtf(sample, name):
    # transform cds info
    sample_cds = transform_cds(sample)
    # make attribute column for cds df and only keep gtf and attribute columns
    sample_cds['attribute'] = sample_cds.apply(make_attribute_column, axis=1)
    sample_cds = sample_cds.filter(REQUIRED_COLUMNS + ['attribute'])
    sample_cds.to_csv(f'{name}.cds_renamed_exon.gtf', sep='\t',index=False, header=False, quoting=csv.QUOTE_NONE)
    #make attribute column for exon df
    sample['attribute'] = sample.apply(make_attribute_column, axis=1)
    sample = sample.filter(REQUIRED_COLUMNS + ['attribute'])
    sample_exon = (
        sample
            .query('feature in ["transcript","exon"]')
            .copy()  
    )
    sample_exon.to_csv(f'{name}.transcript_exons_only.gtf', sep='\t',index=False, header=False, quoting=csv.QUOTE_NONE)

def process_gtf_single(sample):
    transformed = transform_cds(sample)
    transformed['attribute'] = transformed.apply(make_attribute_column, axis=1)
    transformed = transformed.filter(REQUIRED_COLUMNS + ['attribute'])
    return transformed
    
    
def process_gtf_multiprocess(sample,name, num_cores):
    # transform cds info
    chromosomes = sample['seqname'].unique()
    sample_split = [sample[sample['seqname'] == csome] for csome in chromosomes]
    pool = multiprocessing.Pool(processes = num_cores)
    sample_cds_split = pool.map(process_gtf_single, sample_split)
    sample_cds = pd.concat(sample_cds_split)
    sample_cds.to_csv(f'{name}.cds_renamed_exon.gtf', sep='\t',index=False, header=False, quoting=csv.QUOTE_NONE)
    #make attribute column for exon df
    sample['attribute'] = sample.apply(make_attribute_column, axis=1)
    sample = sample.filter(REQUIRED_COLUMNS + ['attribute'])
    sample_exon = (
        sample
            .query('feature in ["transcript","exon"]')
    )
    sample_exon.to_csv(f'{name}.transcript_exons_only.gtf', sep='\t',index=False, header=False, quoting=csv.QUOTE_NONE)
    

def process_sample_rename(sample_file, name, num_cores):

    sample = gtfparse.read_gtf(sample_file)
    sample['transcript_id'] = sample['transcript_id'].apply(lambda x: x.split('|')[1])
    process_gtf_multiprocess(sample, name, num_cores)

def process_reference_rename(reference_file, name, num_cores):
    
    ref = gtfparse.read_gtf(reference_file)
    process_gtf_multiprocess(ref, name, num_cores)

    

    # gtf_colnames = ['seqname','source','feature','start','end','score','strand','frame','attribute']
    # ref = pd.read_table(reference_file, names=gtf_colnames, skiprows=skiprows, )
    # ref_cds = (
    #     ref
    #         .query('feature in ["transcript","CDS"]')
    #         .copy()  
    # )
    # ref_cds['feature'] = np.where(ref_cds['feature'] =='CDS','exon','transcript')

    # savefile = f'{name}.cds_renamed_exon.gtf'
    
    # ref_cds.to_csv(savefile, sep='\t',index=False, header=False, quoting=csv.QUOTE_NONE)

    # ref_exons = (
    #     ref
    #         .query('feature in ["transcript","exon"]')
    # )
    # savefile = f'{name}.transcript_exon_only.gtf'
    # # with open(reference_file, 'r') as iref, open(savefile, 'w') as out:
    # #     for i in range(5):
    # #         out.write(iref.readline())
    # ref_exons.to_csv(savefile, sep='\t',index=False, header=False, quoting=csv.QUOTE_NONE)


def main():
<<<<<<< HEAD
    parser = argparse.ArgumentParser()
    parser.add_argument('--h5ad_file_orf', action="store", help='Path to the PBID ORF file')
    parser.add_argument('--genome_gff3_gtf', action="store", help='Path to the TransDecoder genome GTF file')
    parser.add_argument('--reference_gtf', action="store", help='Path to the reference GTF file')
    parser.add_argument('--genome_gff3_gtf_renamed', action="store", help='Path to the renamed TransDecoder genome GTF file')
    parser.add_argument('--reference_gtf_renamed', action="store", help='Path to the renamed reference GTF file')
    params = parser.parse_args()

    def get_full_gtf_from_exon(CDS_only, output_path):
        transcript_coords = CDS_only\
            .group_by(
                pl.col("transcript_id")
            )\
            .agg(
                pl.col("start").min().alias("start"),
                pl.col("end").max().alias("end")
            )

        transcript_only = CDS_only.unique("transcript_id")\
            .join(transcript_coords, on="transcript_id")\
            .with_columns(
                pl.col("feature").replace("exon", "transcript"),
                start = pl.col("start_right"),
                end = pl.col("end_right"),
            ).drop("start_right", "end_right")

        return pl.concat([transcript_only, CDS_only], how="vertical")\
            .with_columns(
                feature = pl.col("feature").cast(pl.Enum(["transcript", "exon"]))
            )\
            .sort("transcript_id", "feature", "start")\
            .drop("gene_id", "transcript_id")\
            .write_csv(output_path, separator="\t", include_header=False, quote_style="never")

    lr_bulk = SingleCell(params.h5ad_file_orf)

    # Filter for isoforms that represent unique ORFs

    isoforms_to_keep = lr_bulk.var\
        .filter(pl.col("ORF_type") == "complete")\
        ["base_isoform"].drop_nulls().unique()

    # genes_to_keep = isoforms_to_keep.cast(pl.String).str.split(".").map_elements(lambda s: "".join(s[0]+"."+s[1]))

    sample_CDS_only = read_gtf(params.genome_gff3_gtf, attributes=["gene_id", "transcript_id"])\
        .filter(
            pl.col("feature") == "CDS",
            pl.col("transcript_id").is_in(isoforms_to_keep)
        )\
        .with_columns(
            pl.col("feature").replace("CDS", "exon")
        )

    reference_CDS_only = read_gtf(params.reference_gtf, attributes=["gene_id", "transcript_id", "transcript_type"])\
        .filter(
            pl.col("feature") == "CDS",
            pl.col("transcript_type") == "protein_coding"
        )\
        .with_columns(
            pl.col("feature").replace("CDS", "exon")
        ).drop("transcript_type")
        

    get_full_gtf_from_exon(reference_CDS_only, params.genome_gff3_gtf_renamed)
        
    get_full_gtf_from_exon(sample_CDS_only, params.reference_gtf_renamed)

=======
    parser = argparse.ArgumentParser(description='rename cds to exon for sqanti protein module')
    parser.add_argument('--sample_gtf', action='store', dest= 'sample_gtf',help='sample gtf file')
    parser.add_argument('--sample_name', action='store', dest= 'sample_name',help='sample name')
    parser.add_argument('--reference_gtf', action='store', dest= 'reference_gtf',help='sample gtf file')
    parser.add_argument('--reference_name', action='store', dest= 'reference_name',help='sample name')
    parser.add_argument('--num_cores', action='store',dest='num_cores',help='number of cores to use in multiprocessing',default=8,type=int)
    results = parser.parse_args()
    
    process_sample_rename(results.sample_gtf, results.sample_name, results.num_cores)
    process_reference_rename(results.reference_gtf, results.reference_name, results.num_cores)
    
>>>>>>> d08de1d2
if __name__ == "__main__":
    main()<|MERGE_RESOLUTION|>--- conflicted
+++ resolved
@@ -135,75 +135,6 @@
 
 
 def main():
-<<<<<<< HEAD
-    parser = argparse.ArgumentParser()
-    parser.add_argument('--h5ad_file_orf', action="store", help='Path to the PBID ORF file')
-    parser.add_argument('--genome_gff3_gtf', action="store", help='Path to the TransDecoder genome GTF file')
-    parser.add_argument('--reference_gtf', action="store", help='Path to the reference GTF file')
-    parser.add_argument('--genome_gff3_gtf_renamed', action="store", help='Path to the renamed TransDecoder genome GTF file')
-    parser.add_argument('--reference_gtf_renamed', action="store", help='Path to the renamed reference GTF file')
-    params = parser.parse_args()
-
-    def get_full_gtf_from_exon(CDS_only, output_path):
-        transcript_coords = CDS_only\
-            .group_by(
-                pl.col("transcript_id")
-            )\
-            .agg(
-                pl.col("start").min().alias("start"),
-                pl.col("end").max().alias("end")
-            )
-
-        transcript_only = CDS_only.unique("transcript_id")\
-            .join(transcript_coords, on="transcript_id")\
-            .with_columns(
-                pl.col("feature").replace("exon", "transcript"),
-                start = pl.col("start_right"),
-                end = pl.col("end_right"),
-            ).drop("start_right", "end_right")
-
-        return pl.concat([transcript_only, CDS_only], how="vertical")\
-            .with_columns(
-                feature = pl.col("feature").cast(pl.Enum(["transcript", "exon"]))
-            )\
-            .sort("transcript_id", "feature", "start")\
-            .drop("gene_id", "transcript_id")\
-            .write_csv(output_path, separator="\t", include_header=False, quote_style="never")
-
-    lr_bulk = SingleCell(params.h5ad_file_orf)
-
-    # Filter for isoforms that represent unique ORFs
-
-    isoforms_to_keep = lr_bulk.var\
-        .filter(pl.col("ORF_type") == "complete")\
-        ["base_isoform"].drop_nulls().unique()
-
-    # genes_to_keep = isoforms_to_keep.cast(pl.String).str.split(".").map_elements(lambda s: "".join(s[0]+"."+s[1]))
-
-    sample_CDS_only = read_gtf(params.genome_gff3_gtf, attributes=["gene_id", "transcript_id"])\
-        .filter(
-            pl.col("feature") == "CDS",
-            pl.col("transcript_id").is_in(isoforms_to_keep)
-        )\
-        .with_columns(
-            pl.col("feature").replace("CDS", "exon")
-        )
-
-    reference_CDS_only = read_gtf(params.reference_gtf, attributes=["gene_id", "transcript_id", "transcript_type"])\
-        .filter(
-            pl.col("feature") == "CDS",
-            pl.col("transcript_type") == "protein_coding"
-        )\
-        .with_columns(
-            pl.col("feature").replace("CDS", "exon")
-        ).drop("transcript_type")
-        
-
-    get_full_gtf_from_exon(reference_CDS_only, params.genome_gff3_gtf_renamed)
-        
-    get_full_gtf_from_exon(sample_CDS_only, params.reference_gtf_renamed)
-
-=======
     parser = argparse.ArgumentParser(description='rename cds to exon for sqanti protein module')
     parser.add_argument('--sample_gtf', action='store', dest= 'sample_gtf',help='sample gtf file')
     parser.add_argument('--sample_name', action='store', dest= 'sample_name',help='sample name')
@@ -215,6 +146,5 @@
     process_sample_rename(results.sample_gtf, results.sample_name, results.num_cores)
     process_reference_rename(results.reference_gtf, results.reference_name, results.num_cores)
     
->>>>>>> d08de1d2
 if __name__ == "__main__":
     main()